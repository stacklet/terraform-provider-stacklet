// package api provides access to the GraphQL API.
package api

import (
	"github.com/hasura/go-graphql-client"
)

// API provides access to the GraphQL API.
type API struct {
<<<<<<< HEAD
	Account             accountAPI
	AccountGroup        accountGroupAPI
	AccountGroupMapping accountGroupMappingAPI
	Policy              policyAPI
	Repository          repositoryAPI
=======
	Account                 accountAPI
	AccountGroup            accountGroupAPI
	AccountGroupMapping     accountGroupMappingAPI
	Binding                 bindingAPI
	Policy                  policyAPI
	PolicyCollectionMapping policyCollectionMappingAPI
>>>>>>> ecc01607
}

// New creates an API wrapper.
func New(c *graphql.Client) *API {
	return &API{
<<<<<<< HEAD
		Account:             accountAPI{c},
		AccountGroup:        accountGroupAPI{c},
		AccountGroupMapping: accountGroupMappingAPI{c},
		Policy:              policyAPI{c},
		Repository:          repositoryAPI{c},
=======
		Account:                 accountAPI{c},
		AccountGroup:            accountGroupAPI{c},
		AccountGroupMapping:     accountGroupMappingAPI{c},
		Binding:                 bindingAPI{c},
		Policy:                  policyAPI{c},
		PolicyCollectionMapping: policyCollectionMappingAPI{c},
>>>>>>> ecc01607
	}
}<|MERGE_RESOLUTION|>--- conflicted
+++ resolved
@@ -7,38 +7,24 @@
 
 // API provides access to the GraphQL API.
 type API struct {
-<<<<<<< HEAD
-	Account             accountAPI
-	AccountGroup        accountGroupAPI
-	AccountGroupMapping accountGroupMappingAPI
-	Policy              policyAPI
-	Repository          repositoryAPI
-=======
 	Account                 accountAPI
 	AccountGroup            accountGroupAPI
 	AccountGroupMapping     accountGroupMappingAPI
 	Binding                 bindingAPI
 	Policy                  policyAPI
 	PolicyCollectionMapping policyCollectionMappingAPI
->>>>>>> ecc01607
+	Repository              repositoryAPI
 }
 
 // New creates an API wrapper.
 func New(c *graphql.Client) *API {
 	return &API{
-<<<<<<< HEAD
-		Account:             accountAPI{c},
-		AccountGroup:        accountGroupAPI{c},
-		AccountGroupMapping: accountGroupMappingAPI{c},
-		Policy:              policyAPI{c},
-		Repository:          repositoryAPI{c},
-=======
 		Account:                 accountAPI{c},
 		AccountGroup:            accountGroupAPI{c},
 		AccountGroupMapping:     accountGroupMappingAPI{c},
 		Binding:                 bindingAPI{c},
 		Policy:                  policyAPI{c},
 		PolicyCollectionMapping: policyCollectionMappingAPI{c},
->>>>>>> ecc01607
+		Repository:              repositoryAPI{c},
 	}
 }